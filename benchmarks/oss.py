# Copyright (c) Facebook, Inc. and its affiliates. All rights reserved.


import argparse
from enum import Enum
import importlib
import math
import time
from typing import Any, List, Optional, cast

import numpy as np
import torch
import torch.autograd.profiler as profiler
import torch.distributed as dist
import torch.multiprocessing as mp
import torch.nn as nn
from torch.nn.parallel import DistributedDataParallel as DDP
from torch.utils.data import DataLoader
from torchvision.datasets import FakeData
<<<<<<< HEAD
from torchvision.models import resnet18, resnet50, resnet101, resnet152
=======
>>>>>>> 49a3d9bc
from torchvision.transforms import ToTensor

from fairscale.nn.data_parallel import ShardedDataParallel as ShardedDDP
from fairscale.optim import OSS

OPTIM = torch.optim.RMSprop


def dist_init(rank, world_size, backend):
    print(f"Using backend: {backend}")
    dist.init_process_group(backend=backend, init_method="tcp://localhost:29501", rank=rank, world_size=world_size)


<<<<<<< HEAD
def get_problem(rank, data_size, batch_size, device, resnet: str):
    # Select the desired model on the fly
    print(f"Using {resnet} for benchmarking")
    model = {"resnet18": resnet18, "resnet50": resnet50, "resnet101": resnet101, "resnet152": resnet152}[resnet](
        pretrained=False
    ).to(device)
=======
def get_problem(rank, data_size, batch_size, device, model_name: str):
    # Select the desired model on the fly
    print(f"Using {model_name} for benchmarking")
    model = getattr(importlib.import_module("torchvision.models"), model_name)(pretrained=False).to(device)
>>>>>>> 49a3d9bc

    # Data setup, dummy data
    def collate(inputs: List[Any]):
        return {
            "inputs": torch.stack([i[0] for i in inputs]).to(device),
            "label": torch.stack([i[1] for i in inputs]).to(device),
        }

    dataloader = DataLoader(
        dataset=FakeData(transform=ToTensor(), size=data_size, random_offset=rank),
        batch_size=batch_size,
        collate_fn=collate,
    )
    loss_fn = nn.CrossEntropyLoss()
    return model, dataloader, loss_fn


class OptimType(str, Enum):
    vanilla = "pytorch"
    oss_ddp = "oss_ddp"
    oss_sharded_ddp = "oss_sharded_ddp"
    everyone = "everyone"


class ResnetType(str, Enum):
    resnet18 = "resnet18"
    resnet50 = "resnet50"
    resnet101 = "resnet101"
    resnet152 = "resnet152"


def train(
    rank: int,
    args: argparse.Namespace,
    backend: str = "gloo",
    optim_type: OptimType = OptimType.vanilla,
    check_regression: bool = True,
):
    # DDP
    dist_init(rank=rank, world_size=args.world_size, backend=backend)

    # Setup
    if not args.cpu:
        torch.cuda.set_device(rank)
        torch.cuda.manual_seed(0)
    torch.manual_seed(0)  # also sets the cuda seed
    np.random.seed(0)

    if backend == "nccl":
        torch.backends.cudnn.deterministic = True
        torch.backends.cudnn.benchmark = False

    device = torch.device("cpu") if args.cpu else torch.device(rank)
<<<<<<< HEAD
    model, dataloader, loss_fn = get_problem(rank, args.data_size, args.batch_size, device, args.resnet_type)
=======
    model, dataloader, loss_fn = get_problem(rank, args.data_size, args.batch_size, device, args.torchvision_model)
>>>>>>> 49a3d9bc

    # Shard the optimizer
    optimizer: Optional[torch.optim.Optimizer] = None

    if optim_type == OptimType.oss_sharded_ddp:
        optimizer = OSS(params=model.parameters(), optim=OPTIM, lr=1e-4, momentum=0.9)
        model = ShardedDDP(model, optimizer)
    else:
        model = DDP(model, device_ids=[rank], find_unused_parameters=True)  # type: ignore
        optimizer = (
            OSS(params=model.parameters(), optim=OPTIM, lr=1e-4, momentum=0.9)
            if optim_type == OptimType.oss_ddp
            else OPTIM(model.parameters(), lr=1e-4, momentum=0.9)
        )

    # Reset the memory use counter
    if not args.cpu:
        torch.cuda.reset_peak_memory_stats(rank)
        torch.cuda.synchronize(rank)

    # Dummy training loop
    training_start = time.monotonic()
    model.train()

    measurements = []
    final_loss: Optional[float] = -1.0
    need_profiling = args.profile

    for epoch in range(args.epochs):
        epoch_start = time.monotonic()

        for batch in dataloader:

            def closure():
                model.zero_grad()
                outputs = model(batch["inputs"])
                loss = loss_fn(outputs, batch["label"])
                loss.backward()
                return loss

            if need_profiling and not args.cpu:
                print("Profiling the run")
                with profiler.profile(use_cuda=True) as prof:  # type: ignore
                    with profiler.record_function("batch"):
                        final_loss = optimizer.step(closure)
                        print("profiling done, final loss ", cast(float, final_loss))

                if rank == 0:
                    prof.export_chrome_trace(f"{optim_type}_trace.json")

                need_profiling = False  # only profile once

            else:
                final_loss = optimizer.step(closure)

        epoch_end = time.monotonic()

        if optim_type == OptimType.oss_ddp or optim_type == OptimType.oss_sharded_ddp:
            # Check the checkpointing in the case of the OSS optimizer
            # Memory usage could spill over from there
            optimizer = cast(OSS, optimizer)
            optimizer.consolidate_state_dict()
            if dist.get_rank() == 0:
                _ = optimizer.state_dict()
                print("... State dict collected")

        measurements.append(args.data_size / (epoch_end - epoch_start))
        if dist.get_rank() == 0:
            print(f"Epoch {epoch} - processed {measurements[-1]:.2f} img per sec. Loss {final_loss:.3f}")

    max_memory = -1.0
    if not args.cpu:
        torch.cuda.synchronize(rank)
        max_memory = torch.cuda.max_memory_allocated(rank) / 2 ** 20
        print(f"[{dist.get_rank()}] : Peak memory {max_memory:.1f}MiB")

    training_stop = time.monotonic()
    img_per_sec = args.data_size / (training_stop - training_start) * args.epochs

    print(f"[{dist.get_rank()}] : Training done. {img_per_sec:.2f} img per sec inc. checkpoint")

    # Compute the mean and average img per second
    mean = sum(measurements) / len(measurements)
    diff = map(lambda x: pow(x - mean, 2.0), measurements)
    std = math.sqrt(sum(diff) / (len(measurements) - 1)) if args.epochs > 2 else -1
    print(f"[{dist.get_rank()}] : Mean speed: {mean:.2f} +/- {std:.2f}")

    if check_regression and dist.get_rank() == 0:
        assert (mean + 3.0 * std) > args.reference_speed, "Speed regression detected"
        assert max_memory < 1.05 * args.reference_memory, "Memory use regression detected"
        assert abs(cast(float, final_loss) - args.reference_loss) < 1e-3, "Loss regression detected"

        print("[Regression Test] VALID")

    dist.destroy_process_group()  # type: ignore


if __name__ == "__main__":
    parser = argparse.ArgumentParser(
        description="Benchmark the optimizer state sharding, on a typical computer vision workload"
    )
    parser.add_argument("--world_size", action="store", default=2, type=int)
    parser.add_argument("--epochs", action="store", default=10, type=int)
    parser.add_argument("--batch_size", action="store", default=32, type=int)
    parser.add_argument("--data_size", action="store", default=512, type=int)
    parser.add_argument("--check_regression", action="store_true", default=False)
    parser.add_argument("--reference_speed", action="store", default=29.7, type=float)
    parser.add_argument("--reference_memory", action="store", default=4475, type=float)
    parser.add_argument("--reference_loss", action="store", default=0.866, type=float)
    parser.add_argument(
        "--optim_type", type=OptimType, choices=[o.value for o in OptimType], default=OptimType.everyone
    )
    parser.add_argument("--gloo", action="store_true", default=False)
    parser.add_argument("--profile", action="store_true", default=False)
    parser.add_argument("--cpu", action="store_true", default=False)
<<<<<<< HEAD
    parser.add_argument(
        "--resnet_type", type=ResnetType, choices=[o.value for o in ResnetType], default=ResnetType.resnet101
    )
=======
    parser.add_argument("--torchvision_model", type=str, help="Any torchvision model name (str)", default="resnet101")
>>>>>>> 49a3d9bc

    args = parser.parse_args()
    print(f"Benchmark arguments: {args}")

    backend = "nccl" if (not args.gloo or not torch.cuda.is_available()) and not args.cpu else "gloo"

    if args.optim_type == OptimType.vanilla or args.optim_type == OptimType.everyone:
        print("\nBenchmark vanilla optimizer")
        mp.spawn(
            train,
            args=(args, backend, OptimType.vanilla, False,),  # no regression check
            nprocs=args.world_size,
            join=True,
        )

    if args.optim_type == OptimType.oss_ddp or args.optim_type == OptimType.everyone:
        print("\nBenchmark OSS with DDP")
        mp.spawn(
            train, args=(args, backend, OptimType.oss_ddp, args.check_regression), nprocs=args.world_size, join=True,
        )

    if args.optim_type == OptimType.oss_sharded_ddp or args.optim_type == OptimType.everyone:
        print("\nBenchmark OSS with ShardedDDP")
        mp.spawn(
            train,
            args=(
                args,
                backend,
                OptimType.oss_sharded_ddp,
                False,
            ),  # FIXME: @lefaudeux - SDP should give the same results
            nprocs=args.world_size,
            join=True,
        )<|MERGE_RESOLUTION|>--- conflicted
+++ resolved
@@ -17,10 +17,6 @@
 from torch.nn.parallel import DistributedDataParallel as DDP
 from torch.utils.data import DataLoader
 from torchvision.datasets import FakeData
-<<<<<<< HEAD
-from torchvision.models import resnet18, resnet50, resnet101, resnet152
-=======
->>>>>>> 49a3d9bc
 from torchvision.transforms import ToTensor
 
 from fairscale.nn.data_parallel import ShardedDataParallel as ShardedDDP
@@ -34,19 +30,10 @@
     dist.init_process_group(backend=backend, init_method="tcp://localhost:29501", rank=rank, world_size=world_size)
 
 
-<<<<<<< HEAD
-def get_problem(rank, data_size, batch_size, device, resnet: str):
-    # Select the desired model on the fly
-    print(f"Using {resnet} for benchmarking")
-    model = {"resnet18": resnet18, "resnet50": resnet50, "resnet101": resnet101, "resnet152": resnet152}[resnet](
-        pretrained=False
-    ).to(device)
-=======
 def get_problem(rank, data_size, batch_size, device, model_name: str):
     # Select the desired model on the fly
     print(f"Using {model_name} for benchmarking")
     model = getattr(importlib.import_module("torchvision.models"), model_name)(pretrained=False).to(device)
->>>>>>> 49a3d9bc
 
     # Data setup, dummy data
     def collate(inputs: List[Any]):
@@ -100,11 +87,7 @@
         torch.backends.cudnn.benchmark = False
 
     device = torch.device("cpu") if args.cpu else torch.device(rank)
-<<<<<<< HEAD
-    model, dataloader, loss_fn = get_problem(rank, args.data_size, args.batch_size, device, args.resnet_type)
-=======
     model, dataloader, loss_fn = get_problem(rank, args.data_size, args.batch_size, device, args.torchvision_model)
->>>>>>> 49a3d9bc
 
     # Shard the optimizer
     optimizer: Optional[torch.optim.Optimizer] = None
@@ -220,13 +203,7 @@
     parser.add_argument("--gloo", action="store_true", default=False)
     parser.add_argument("--profile", action="store_true", default=False)
     parser.add_argument("--cpu", action="store_true", default=False)
-<<<<<<< HEAD
-    parser.add_argument(
-        "--resnet_type", type=ResnetType, choices=[o.value for o in ResnetType], default=ResnetType.resnet101
-    )
-=======
     parser.add_argument("--torchvision_model", type=str, help="Any torchvision model name (str)", default="resnet101")
->>>>>>> 49a3d9bc
 
     args = parser.parse_args()
     print(f"Benchmark arguments: {args}")
