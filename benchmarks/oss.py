--- conflicted
+++ resolved
@@ -30,18 +30,12 @@
     dist.init_process_group(backend=backend, init_method="tcp://localhost:29501", rank=rank, world_size=world_size)
 
 
-<<<<<<< HEAD
-def get_problem(rank, data_size, batch_size, device):
-    # Standard RN101
-    model = resnet101(pretrained=False).to(device)
-=======
 def get_problem(rank, data_size, batch_size, device, resnet: str):
     # Select the desired model on the fly
     print(f"Using {resnet} for benchmarking")
     model = {"resnet18": resnet18, "resnet50": resnet50, "resnet101": resnet101, "resnet152": resnet152}[resnet](
         pretrained=False
     ).to(device)
->>>>>>> b5428f7d
 
     # Data setup, dummy data
     def collate(inputs: List[Any]):
