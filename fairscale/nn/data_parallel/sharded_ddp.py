--- conflicted
+++ resolved
@@ -4,36 +4,6 @@
 # LICENSE file in the root directory of this source tree.
 
 """
-<<<<<<< HEAD
-A module wrapper to go with a Sharded Optimizer in order to handle targeted gradient reduction/gathering automatically.
-"""
-
-from collections import defaultdict
-import logging
-from typing import Any, Dict, List, Optional, Union, cast
-
-import torch
-from torch import nn
-import torch.distributed as dist
-from torch.nn import Parameter
-
-from fairscale.optim.oss import OSS
-
-
-def _get_global_rank(group: Any, rank: int) -> int:
-    if group is dist.group.WORLD:
-        return rank
-    else:
-        global_rank = dist.distributed_c10d._get_global_rank(group, rank)  # type: ignore
-    return global_rank
-
-
-class ModelDispatch(nn.Module):
-    """
-    Wrap a model, make it possible to load parameters on the fly for the FW pass and gather gradients.
-    Depending on whether this rank is or is not the `owner_rank`, this ModelShard either only handles
-    a shard of the compute and is stateless or also owns the up to date state.
-=======
 A nn.Module wrapper to go with a Sharded Optimizer in order to handle targeted gradient
 reduction automatically.
 """
@@ -79,148 +49,10 @@
             Synchronize the models in between the ranks when starting up. Not needed if each rank has the same seed,
             or the training restarts from a saved state
 
->>>>>>> 835ecb0c
     """
 
     def __init__(
         self,
-<<<<<<< HEAD
-        base_model: nn.Module,
-        sharded_optimizer: Union[OSS, List[OSS]],
-        process_group: Any,
-        broadcast_buffers: bool = True,
-        reference_rank: int = 0,
-        buffer_size: int = 2 ** 19,
-    ):
-        super().__init__()
-        self.process_group = process_group if process_group is not None else dist.group.WORLD
-        self.base_model = base_model
-
-        self.sharded_optimizers = (
-            [cast(OSS, sharded_optimizer)] if isinstance(sharded_optimizer, OSS) else sharded_optimizer
-        )
-        self.rank = dist.get_rank(self.process_group)
-        self.global_rank = _get_global_rank(self.process_group, dist.get_rank(self.process_group))
-        self.reference_global_rank = _get_global_rank(self.process_group, reference_rank)
-        self.world_size = dist.get_world_size(self.process_group)
-        self.broadcast_model_buffers = broadcast_buffers and len(list(self.base_model.buffers(recurse=True))) > 0
-
-        # Allocate reduce buffers
-        # - Never use a bigger buffer than the number of model params
-        buffer_size = min(buffer_size, sum(p.numel() for p in self.base_model.parameters()))
-        self._reduce_buffers: Dict[OSS, Dict[torch.device, List[torch.Tensor]]] = defaultdict(dict)
-
-        # - One buffer per rank per device for each optimizer
-        for sharded_optimizer in self.sharded_optimizers:
-            for device, per_device in sharded_optimizer.per_device_params.items():
-                buffer_dtype = per_device[0][0].dtype
-                self._reduce_buffers[sharded_optimizer][device] = [
-                    torch.zeros(buffer_size, dtype=buffer_dtype, device=device) for _ in range(len(per_device))
-                ]
-
-        # Sync all the ranks
-        self.sync_all_params()
-
-    def forward(self, *inputs):  # type: ignore
-        if self.broadcast_model_buffers:
-            self.sync_buffers(non_blocking=False)
-
-        return (self.base_model(*inputs),) if isinstance(inputs, tuple) else self.base_model(inputs)
-
-    def dispatch_grads(self) -> None:
-        """
-        Reduce -NOTE: could become gather- all the gradients to the appropriate ranks
-        """
-
-        for sharded_optimizer in self.sharded_optimizers:
-            for device, per_device in sharded_optimizer.per_device_params.items():
-                self._reduce_grads_task(
-                    self._reduce_buffers[sharded_optimizer][device],
-                    per_device,
-                    group=self.process_group,
-                    self_rank=self.rank,
-                    world_size=self.world_size,
-                )
-
-    @staticmethod
-    def _reduce_grads_task(
-        buffers: List[torch.Tensor],
-        per_rank_params: List[List[Parameter]],
-        group: Any,
-        self_rank: int,
-        world_size: int,
-    ) -> None:
-        """Helper to reduce a list of params. The params are sorted by size, smallest first, which allows for
-        an opportunistic bucketing.
-
-        .. warning: All param gradients are assumed to exist
-        .. warning: Reduced grads are removed from the ranks which don't own them, to save memory"""
-
-        buffer_size = buffers[0].numel()
-        bucket_requests = []
-        direct_requests = []
-
-        # First issue all the reduce requests, for all devices, and collect the pseudo-futures. Two parts:
-        #  - the smallest gradients are bucketed
-        #  - the biggest are reduced directly
-        for (dst_rank, params), buffer in zip(enumerate(per_rank_params), buffers):
-            # All the params are sorted per rank and per increasing size
-            if len(params) == 0:
-                continue
-
-            global_dst_rank = OSS.get_global_rank(group, dst_rank)
-
-            # Copy small gradients into per-GPU buffers and then async reduce
-            i_bucketed = 0  # the number of tensors packed in the buffer
-            offset = 0
-
-            # Since all the parameters are already sorted per increasing size, we only need to consider the first ones.
-            while i_bucketed < len(params) and offset + params[i_bucketed].numel() < buffer_size:
-                end = offset + params[i_bucketed].numel()
-                buffer[offset:end].copy_(params[i_bucketed].grad.data.view(-1))  # type: ignore
-                offset = end
-
-                if dst_rank != self_rank:
-                    # This rank is not the owner, these gradients have been copied and can be released
-                    params[i_bucketed].grad = None
-
-                i_bucketed += 1
-
-            if i_bucketed > 0:
-                buffer.div_(world_size)  # type: ignore
-                bucket_requests.append(
-                    (
-                        dist.reduce(tensor=buffer, dst=global_dst_rank, group=group, async_op=True),  # type: ignore
-                        dst_rank,
-                    )
-                )
-
-            # Directly reduce the other grads
-            for p in params[i_bucketed:]:
-                p.grad = cast(Parameter, p.grad)
-                if p.grad.requires_grad:
-                    raise RuntimeError("DistributedDataParallel only works with gradients that don't require grad")
-
-                p.grad.data.div_(world_size)  # type: ignore
-                direct_requests.append(
-                    (
-                        dist.reduce(tensor=p.grad.data, dst=global_dst_rank, group=group, async_op=True),  # type: ignore
-                        dst_rank,
-                        p,
-                    )
-                )
-
-        # Now unroll the initial packed small gradients
-        for work_handle, dst_rank in bucket_requests:
-            work_handle.wait()
-
-            if dst_rank == self_rank:
-                # This rank is the owner, unpack the results in the appropriate parameters
-                i_bucketed = 0  # the number of tensors packed in the buffer
-                offset = 0
-                params = per_rank_params[dst_rank]
-                buffer = buffers[dst_rank]
-=======
         module: nn.Module,
         sharded_optimizer: Union[OSS, List[OSS]],
         process_group: Any = None,
@@ -412,21 +244,9 @@
                                 )
 
                         bucket.reset()
->>>>>>> 835ecb0c
 
                     bucket.buffer /= self.world_size
 
-<<<<<<< HEAD
-        # Finally, make sure that we're done with this device before moving on and cleaning the unused params
-        for work_handle, dst_rank, param in direct_requests:
-            work_handle.wait()
-
-            if dst_rank != self_rank:
-                # This gradient has been reduced and this rank is not the owner, it can be released
-                param.grad = None
-
-    def sync_buffers(self, non_blocking: bool = False) -> Optional[List[Any]]:
-=======
                     optimizer.work_handles.append(
                         Workhandle(
                             handle=dist.reduce(
@@ -443,130 +263,11 @@
         return reduce_bucket if should_bucket else reduce_direct
 
     def _setup_backward_hooks(self) -> None:
->>>>>>> 835ecb0c
         """
         Attach a reduce function to each grad-requiring parameter.
         This makes the gradient reduction automatic whenever there's a backward pass
         """
 
-<<<<<<< HEAD
-        work_handles = [
-            dist.broadcast(x.data, self.reference_global_rank, self.process_group, async_op=True)
-            for x in self.base_model.buffers(recurse=True)
-        ]
-        return work_handles if non_blocking else self.wait(work_handles)
-
-    def sync_all_params(self) -> None:
-        """
-        Sync the complete model states in between the ranks
-        """
-        work_handles = [
-            dist.broadcast(t, src=self.reference_global_rank, group=self.process_group, async_op=True)
-            for t in self.base_model.state_dict().values()
-        ]
-        self.wait(work_handles)
-
-    @staticmethod
-    def wait(requests: Optional[List[Any]]) -> None:
-        """
-        Make an async function synchronous.
-        Use this to wrap the function call directly
-        """
-        if requests:
-            _ = list(map(lambda x: x.wait(), requests))
-        return
-
-
-class DispatchLayer(torch.autograd.Function):
-    """
-     The dispatch layer is a synchronization point between model shards.
-
-     - In the forward pass it does nothing
-     - In the backward pass, it gathers gradients to the owner.
-
-     NOTE: see https://pytorch.org/docs/stable/autograd.html#torch.autograd.Function
-     """
-
-    @staticmethod
-    def forward(ctx: Any, model: ModelDispatch, *inputs: Any) -> Any:  # type: ignore
-        # Store a handle to the model for the BW dispatch
-        ctx.model = model
-
-        return inputs
-
-    @staticmethod
-    def backward(ctx, *grad_outputs):  # type: ignore
-        ctx.model.dispatch_grads()
-
-        # The returned variables need to mirror the forward inputs
-        if isinstance(grad_outputs, tuple):
-            return None, grad_outputs[0]
-
-        return None, grad_outputs
-
-
-class ShardedDataParallel(nn.Module):
-    """
-    Wrap the model, and reduce the gradients to the right rank after the backward pass.
-
-    - the partition is given by the sharded optimizer
-    - wrap the base model with a model which knows where to reduce each gradient
-    - add an autograd function which calls the model grad dispatch on the way back
-
-     Args:
-        base_model (nn.Module):
-            model to be wrapped
-        sharded_optimizer (OSS, or list of OSS):
-            the sharded optimizer(s) which will decide the gradient partitioning
-    Keyword Args:
-        process_group (torch.nn.Optimizer):
-            optimizer to shard (default: SGD)
-        process_group (group):
-            torch.distributed group (default: group.WORLD)
-        broadcast_buffers (bool):
-            whether to broadcast model buffers in between ranks at the beginning of each forward pass
-        buffer_size (int):
-            the size of the buffer in bits used to batch the small parameter tensors (default 128k).
-    """
-
-    def __init__(
-        self,
-        base_model: nn.Module,
-        sharded_optimizer: Union[OSS, List[OSS]],
-        process_group: Any = None,
-        broadcast_buffers: bool = True,
-        buffer_size: int = 2 ** 17,
-    ):
-        super().__init__()
-
-        self.model_dispatch = ModelDispatch(
-            base_model=base_model,
-            sharded_optimizer=sharded_optimizer,
-            process_group=process_group,
-            broadcast_buffers=broadcast_buffers,
-            reference_rank=0,
-            buffer_size=buffer_size,
-        )
-
-    def forward(self, *inputs: Any, **kwargs: Any) -> Any:
-        # All inputs need to required_grad for autograd to properly track the first dispatch layer
-        if isinstance(inputs, tuple):
-            for i in inputs:
-                i.requires_grad = True
-        elif isinstance(inputs, torch.Tensor):
-            inputs.requires_grad = True
-
-        # Register the model dispatch in the autograd graph
-        inputs = DispatchLayer.apply(self.model_dispatch, *inputs)
-
-        # Normal model FW
-        outputs = self.model_dispatch(*inputs)
-
-        return outputs[0] if len(outputs) == 1 else outputs
-
-    def reduce(self) -> None:
-        logging.warning("This is not useful anymore, gradients have been reduced automatically with the backward pass")
-=======
         # Go through the parameters, attach the hook
         for sharded_optimizer in self.sharded_optimizers:
             for param, should_bucket in sharded_optimizer.should_bucket_param.items():
@@ -582,5 +283,4 @@
                 index = len(self._grad_accs)
 
                 grad_acc.register_hook(self._get_reduce_fn(index, param, should_bucket, dst_rank, sharded_optimizer))
-                self._grad_accs.append(grad_acc)  # keep this function in scope
->>>>>>> 835ecb0c
+                self._grad_accs.append(grad_acc)  # keep this function in scope